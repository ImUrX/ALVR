--- conflicted
+++ resolved
@@ -18,6 +18,7 @@
     SettingsSchema,
     useSession,
 } from "./sessionManager"
+import { Trans, TransName } from "./translation"
 import { Clients } from "./components/Clients"
 import { Statistics } from "./components/Statistics"
 import { Presets } from "./components/Presets"
@@ -27,14 +28,7 @@
 import { About } from "./components/About"
 
 // Import light theme by default to avoid reflow during loading
-<<<<<<< HEAD
-import "antd/dist/antd.css"
-import { Trans, TransName } from "./translation"
-=======
 import "antd/dist/antd.less"
-import { TransName } from "./translation"
-import { useTranslation } from "react-i18next"
->>>>>>> f4f5886f
 
 const INITIAL_SELECTED_TAB = "clients"
 
